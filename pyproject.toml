[tool.poetry]
name = "letta"
version = "0.8.4"
packages = [
    {include = "letta"},
]
description = "Create LLM agents with long-term memory and custom tools"
authors = [
    "Letta Team <contact@letta.com>",
]
license = "Apache License"
readme = "README.md"

[tool.poetry.scripts]
letta = "letta.main:app"

[tool.poetry.dependencies]
python = "<3.14,>=3.10"
typer = "^0.15.2"
questionary = "^2.0.1"
pytz = "^2023.3.post1"
tqdm = "^4.66.1"
black = {extras = ["jupyter"], version = "^24.2.0"}
setuptools = "^70"
prettytable = "^3.9.0"
pgvector = { version = "^0.2.3", optional = true }
pre-commit = {version = "^3.5.0", optional = true }
pg8000 = {version = "^1.30.3", optional = true}
docstring-parser = ">=0.16,<0.17"
httpx = "^0.28.0"
numpy = "^1.26.2"
demjson3 = "^3.0.6"
pyyaml = "^6.0.1"
sqlalchemy-json = "^0.7.0"
fastapi = { version = "^0.115.6", optional = true}
uvicorn = {version = "^0.24.0.post1", optional = true}
pydantic = "^2.10.6"
html2text = "^2020.1.16"
sqlalchemy = {extras = ["asyncio"], version = "^2.0.41"}
pexpect = {version = "^4.9.0", optional = true}
pyright = {version = "^1.1.347", optional = true}
#pymilvus = {version ="^2.4.3", optional = true}
python-box = "^7.1.1"
sqlmodel = "^0.0.16"
autoflake = {version = "^2.3.0", optional = true}
python-multipart = "^0.0.19"
sqlalchemy-utils = "^0.41.2"
pytest-order = {version = "^1.2.0", optional = true}
pytest-asyncio = {version = "^0.24.0", optional = true}
pydantic-settings = "^2.2.1"
httpx-sse = "^0.4.0"
isort = { version = "^5.13.2", optional = true }
docker = {version = "^7.1.0", optional = true}
nltk = "^3.8.1"
jinja2 = "^3.1.5"
locust = {version = "^2.31.5", optional = true}
wikipedia = {version = "^1.4.0", optional = true}
composio-core = "^0.7.7"
alembic = "^1.13.3"
pyhumps = "^3.8.0"
psycopg2 = {version = "^2.9.10", optional = true}
psycopg2-binary = {version = "^2.9.10", optional = true}
pathvalidate = "^3.2.1"
langchain-community = {version = "^0.3.7", optional = true}
langchain = {version = "^0.3.7", optional = true}
sentry-sdk = {extras = ["fastapi"], version = "2.19.1"}
rich = "^13.9.4"
brotli = "^1.1.0"
grpcio = "^1.68.1"
grpcio-tools = "^1.68.1"
llama-index = "^0.12.2"
llama-index-embeddings-openai = "^0.3.1"
e2b-code-interpreter = {version = "^1.0.3", optional = true}
anthropic = "^0.49.0"
letta_client = "^0.1.155"
openai = "^1.60.0"
opentelemetry-api = "1.30.0"
opentelemetry-sdk = "1.30.0"
opentelemetry-instrumentation-requests = "0.51b0"
opentelemetry-exporter-otlp = "1.30.0"
google-genai = {version = "^1.15.0", optional = true}
faker = "^36.1.0"
colorama = "^0.4.6"
marshmallow-sqlalchemy = "^1.4.1"
boto3 = {version = "^1.36.24", optional = true}
datamodel-code-generator = {extras = ["http"], version = "^0.25.0"}
mcp = {extras = ["cli"], version = "^1.9.4"}
firecrawl-py = "^1.15.0"
apscheduler = "^3.11.0"
aiomultiprocess = "^0.9.1"
matplotlib = "^3.10.1"
asyncpg = {version = "^0.30.0", optional = true}
tavily-python = "^0.7.2"
async-lru = "^2.0.5"
mistralai = "^1.8.1"
uvloop = {version = "^0.21.0", optional = true}
granian = {version = "^2.3.2", extras = ["uvloop", "reload"], optional = true}
redis = {version = "^6.2.0", optional = true}
<<<<<<< HEAD
structlog = "^25.4.0"
=======
aiosqlite = "^0.21.0"
>>>>>>> 8767a725


[tool.poetry.extras]
postgres = ["pgvector", "pg8000", "psycopg2-binary", "psycopg2", "asyncpg"]
redis = ["redis"]
dev = ["pytest", "pytest-asyncio", "pexpect", "black", "pre-commit", "pyright", "pytest-order", "autoflake", "isort", "locust"]
experimental = ["uvloop", "granian"]
server = ["websockets", "fastapi", "uvicorn"]
cloud-tool-sandbox = ["e2b-code-interpreter"]
external-tools = ["docker", "langchain", "wikipedia", "langchain-community"]
tests = ["wikipedia"]
bedrock = ["boto3"]
google = ["google-genai"]
desktop = ["pgvector", "pg8000", "psycopg2-binary", "psycopg2", "pyright", "websockets", "fastapi", "uvicorn", "docker", "langchain", "wikipedia", "langchain-community", "locust"]
all = ["pgvector", "pg8000", "psycopg2-binary", "psycopg2", "pytest", "pytest-asyncio", "pexpect", "black", "pre-commit", "pyright", "pytest-order", "autoflake", "isort", "websockets", "fastapi", "uvicorn", "docker", "langchain", "wikipedia", "langchain-community", "locust", "uvloop", "granian", "redis"]


[tool.poetry.group.dev.dependencies]
black = "^24.4.2"
ipykernel = "^6.29.5"
ipdb = "^0.13.13"
pytest-mock = "^3.14.0"

[tool.black]
line-length = 140
target-version = ['py310', 'py311', 'py312', 'py313']
extend-exclude = "examples/*"

[build-system]
requires = ["poetry-core"]
build-backend = "poetry.core.masonry.api"

[tool.isort]
profile = "black"
line_length = 140
multi_line_output = 3
include_trailing_comma = true
force_grid_wrap = 0
use_parentheses = true<|MERGE_RESOLUTION|>--- conflicted
+++ resolved
@@ -96,11 +96,8 @@
 uvloop = {version = "^0.21.0", optional = true}
 granian = {version = "^2.3.2", extras = ["uvloop", "reload"], optional = true}
 redis = {version = "^6.2.0", optional = true}
-<<<<<<< HEAD
 structlog = "^25.4.0"
-=======
 aiosqlite = "^0.21.0"
->>>>>>> 8767a725
 
 
 [tool.poetry.extras]
