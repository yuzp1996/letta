--- conflicted
+++ resolved
@@ -1,10 +1,7 @@
 import os
 
-<<<<<<< HEAD
 __version__ = "0.8.7"
-=======
-__version__ = "0.8.5"
->>>>>>> d0e89e06
+
 
 if os.environ.get("LETTA_VERSION"):
     __version__ = os.environ["LETTA_VERSION"]
